// SPDX-License-Identifier: GPL-3.0

pragma solidity ^0.8.17;

import "forge-std/Test.sol";
import { ERC20Mock } from "openzeppelin-contracts/mocks/ERC20Mock.sol";
import { StreamFactory } from "../src/StreamFactory.sol";
import { Stream } from "../src/Stream.sol";
import { IStream } from "../src/IStream.sol";
import { ReentranceToken, ReentranceRecipient } from "./helpers/Reentrance.sol";
import { ETHRejector } from "./helpers/ETHRejector.sol";

contract StreamTest is Test {
    uint256 constant DURATION = 1000;
    uint256 constant STREAM_AMOUNT = 2000;

    uint256 startTime;
    uint256 stopTime;
    address payer = address(0x11);
    address recipient = address(0x22);

    event TokensWithdrawn(address indexed msgSender, address indexed recipient, uint256 amount);

    event StreamCancelled(
        address indexed msgSender,
        address indexed payer,
        address indexed recipient,
        uint256 recipientBalance
    );

    event TokensRecovered(address tokenAddress, uint256 amount);

    ERC20Mock token;
    Stream s;
    StreamFactory factory;

    function setUp() public virtual {
        token = new ERC20Mock("Mock Token", "MOCK", address(1), 0);
        factory = new StreamFactory(address(new Stream()));

        startTime = block.timestamp;
        stopTime = block.timestamp + DURATION;
    }
}

contract StreamInitializeTest is StreamTest {
    function setUp() public override {
        super.setUp();
    }

    function test_initialize_revertsWhenCalledNotByFactory() public {
        s = Stream(
            factory.createStream(
                payer, recipient, STREAM_AMOUNT, address(token), startTime, stopTime
            )
        );

        vm.expectRevert(abi.encodeWithSelector(Stream.OnlyFactory.selector));
        s.initialize();
    }
}

contract StreamWithdrawTest is StreamTest {
    function setUp() public override {
        super.setUp();

        s = Stream(
            factory.createStream(
                payer, recipient, STREAM_AMOUNT, address(token), startTime, stopTime
            )
        );
    }

    function test_withdraw_revertsGivenAmountZero() public {
        vm.expectRevert(abi.encodeWithSelector(Stream.CantWithdrawZero.selector));
        vm.prank(recipient);
        s.withdraw(0);
    }

    function test_withdraw_revertsWhenCalledNotByRecipientOrPayer() public {
        vm.expectRevert(abi.encodeWithSelector(Stream.CallerNotPayerOrRecipient.selector));
        s.withdraw(1);
    }

    function test_withdraw_revertsWhenAmountExceedsStreamTotal() public {
        vm.warp(stopTime + 1);

        vm.expectRevert(abi.encodeWithSelector(Stream.AmountExceedsBalance.selector));
        vm.prank(recipient);
        s.withdraw(STREAM_AMOUNT + 1);
    }

    function test_withdraw_revertsWhenAmountExceedsBalance() public {
        vm.warp(startTime + 1);
        uint256 balance = s.recipientBalance();

        vm.expectRevert(abi.encodeWithSelector(Stream.AmountExceedsBalance.selector));
        vm.prank(recipient);
        s.withdraw(balance + 1);
    }

    function test_withdraw_revertsWhenStreamNotFunded() public {
        vm.warp(startTime + 1);
        uint256 balance = s.recipientBalance();

        vm.expectRevert("ERC20: transfer amount exceeds balance");
        vm.prank(recipient);
        s.withdraw(balance);
    }

    function test_withdraw_transfersTokensAndEmits() public {
        uint256 amount = STREAM_AMOUNT / 2;
        token.mint(address(s), STREAM_AMOUNT);
        vm.warp(startTime + (DURATION / 2));

        vm.expectEmit(true, true, true, true);
        emit TokensWithdrawn(recipient, recipient, amount);

        vm.prank(recipient);
        s.withdraw(amount);

        assertEq(token.balanceOf(recipient), amount);
        assertEq(token.balanceOf(address(s)), STREAM_AMOUNT - amount);
    }

    function test_withdraw_updatesRemainingBalance() public {
        uint256 amount = STREAM_AMOUNT / 2;
        token.mint(address(s), STREAM_AMOUNT);
        vm.warp(startTime + (DURATION / 2));

        vm.prank(recipient);
        s.withdraw(amount);

        assertEq(s.remainingBalance(), STREAM_AMOUNT - amount);
    }

    function test_withdraw_payerCanWithdrawForRecipient() public {
        uint256 amount = STREAM_AMOUNT / 2;
        token.mint(address(s), STREAM_AMOUNT);
        vm.warp(startTime + (DURATION / 2));

        vm.expectEmit(true, true, true, true);
        emit TokensWithdrawn(payer, recipient, amount);

        vm.prank(payer);
        s.withdraw(amount);
    }

    function test_withdraw_takesPreviousWithdrawalsIntoAccount() public {
        token.mint(address(s), STREAM_AMOUNT);
        vm.startPrank(recipient);

        vm.warp(startTime + (DURATION / 10));
        s.withdraw(STREAM_AMOUNT / 10);
        uint256 withdrawnAmount = STREAM_AMOUNT / 10;

        vm.warp(startTime + (DURATION / 2));
        vm.expectRevert(abi.encodeWithSelector(Stream.AmountExceedsBalance.selector));
        s.withdraw(STREAM_AMOUNT / 2);

        s.withdraw((STREAM_AMOUNT / 2) - withdrawnAmount);

        vm.stopPrank();
    }

    function test_withdraw_preventsReentryToWithdraw() public {
        ReentranceToken rToken = new ReentranceToken("Reentrance Token", "RT", address(1), 0);
        ReentranceRecipient rRecipient = new ReentranceRecipient();

        s = Stream(
            factory.createStream(
                payer, address(rRecipient), STREAM_AMOUNT, address(rToken), startTime, stopTime
            )
        );
        rToken.mint(address(s), STREAM_AMOUNT);
        rToken.setStream(s);

        vm.warp(startTime + (DURATION / 2));

        vm.expectRevert(abi.encodeWithSelector(Stream.AmountExceedsBalance.selector));
        vm.prank(address(rRecipient));
        s.withdraw(STREAM_AMOUNT / 2);
    }

    function test_withdraw_reentryToCancelDoesNotBenefitRecipient() public {
        ReentranceToken rToken = new ReentranceToken("Reentrance Token", "RT", address(1), 0);
        ReentranceRecipient rRecipient = new ReentranceRecipient();
        rRecipient.setReenterCancel(true);
        s = Stream(
            factory.createStream(
                payer, address(rRecipient), STREAM_AMOUNT, address(rToken), startTime, stopTime
            )
        );
        rToken.mint(address(s), STREAM_AMOUNT);
        rToken.setStream(s);
        vm.warp(startTime + (DURATION / 2));

        vm.expectEmit(true, true, true, true);
        emit StreamCancelled(address(rRecipient), payer, address(rRecipient), 0);

        vm.prank(address(rRecipient));
        s.withdraw(STREAM_AMOUNT / 2);

        assertEq(rToken.balanceOf(address(rRecipient)), STREAM_AMOUNT / 2);
        // assertEq(s.balanceOf(payer), STREAM_AMOUNT / 2);
    }
}

contract StreamBalanceOfTest is StreamTest {
    function setUp() public override {
        super.setUp();

        s = Stream(
            factory.createStream(
                payer, recipient, STREAM_AMOUNT, address(token), startTime, stopTime
            )
        );
    }

    function test_balanceOf_zeroBeforeStreamStarts() public {
        assertEq(s.recipientBalance(), 0);
    }

    function test_balanceOf_recipientBalanceIncreasesLinearlyWithTime() public {
        vm.warp(startTime + (DURATION / 10));
        assertEq(s.recipientBalance(), STREAM_AMOUNT / 10);

        vm.warp(startTime + (DURATION / 5));
        assertEq(s.recipientBalance(), STREAM_AMOUNT / 5);

        vm.warp(startTime + (DURATION / 2));
        assertEq(s.recipientBalance(), STREAM_AMOUNT / 2);

        vm.warp(stopTime);
        assertEq(s.recipientBalance(), STREAM_AMOUNT);
    }

    function test_balanceOf_takesWithdrawalsIntoAccount() public {
        token.mint(address(s), STREAM_AMOUNT);
        uint256 withdrawnAmount = 0;

        vm.warp(startTime + (DURATION / 10));
        uint256 expectedBalance = STREAM_AMOUNT / 10;
        assertEq(s.recipientBalance(), expectedBalance);

        vm.prank(recipient);
        s.withdraw(expectedBalance);
        assertEq(s.recipientBalance(), 0);
        withdrawnAmount += expectedBalance;

        vm.warp(startTime + (DURATION / 5));
        expectedBalance = (STREAM_AMOUNT / 5) - withdrawnAmount;
        assertEq(s.recipientBalance(), expectedBalance);

        vm.prank(recipient);
        s.withdraw(expectedBalance - 1);
        assertEq(s.recipientBalance(), 1);
        withdrawnAmount += expectedBalance - 1;

        vm.warp(startTime + (DURATION / 2));
        expectedBalance = (STREAM_AMOUNT / 2) - withdrawnAmount;
        assertEq(s.recipientBalance(), expectedBalance);
    }
}

contract StreamCancelTest is StreamTest {
    function setUp() public override {
        super.setUp();

        s = Stream(
            factory.createStream(
                payer, recipient, STREAM_AMOUNT, address(token), startTime, stopTime
            )
        );
    }

    function test_cancel_revertsWhenCalledNotByRecipientOrPayer() public {
        vm.expectRevert(abi.encodeWithSelector(Stream.CallerNotPayerOrRecipient.selector));
        s.cancel();
    }

    function test_cancel_payerCanRecoverEverythingBeforeStartTime() public {
        token.mint(address(s), STREAM_AMOUNT);
        assertEq(token.balanceOf(payer), 0);
        assertEq(token.balanceOf(recipient), 0);

        vm.expectEmit(true, true, true, true);
        emit StreamCancelled(payer, payer, recipient, 0);
        vm.prank(payer);
        s.cancel();

        vm.prank(payer);
        s.recoverTokens(address(token), STREAM_AMOUNT);
        assertEq(token.balanceOf(payer), STREAM_AMOUNT);

        vm.expectRevert(abi.encodeWithSelector(Stream.AmountExceedsBalance.selector));
        vm.prank(recipient);
        s.withdraw(1);
        assertEq(token.balanceOf(recipient), 0);
    }

    function test_cancel_allocatesEverythingToRecipientAfterStopTimeAndNoWithdrawals() public {
        token.mint(address(s), STREAM_AMOUNT);
        assertEq(token.balanceOf(payer), 0);
        assertEq(token.balanceOf(recipient), 0);
        vm.warp(stopTime);

        vm.expectEmit(true, true, true, true);
        emit StreamCancelled(payer, payer, recipient, STREAM_AMOUNT);
        vm.prank(payer);
        s.cancel();

        vm.expectRevert(
            abi.encodeWithSelector(Stream.RescueTokenAmountExceedsExcessBalance.selector)
        );
        vm.prank(payer);
        s.recoverTokens(address(token), 1);
        assertEq(token.balanceOf(payer), 0);

        vm.startPrank(recipient);
        vm.expectRevert(abi.encodeWithSelector(Stream.AmountExceedsBalance.selector));
        s.withdraw(1);

        s.withdrawAfterCancel(STREAM_AMOUNT);
        assertEq(token.balanceOf(recipient), STREAM_AMOUNT);
        vm.stopPrank();
    }

    function test_cancel_allocatesFairSharePerElapsedTimeNoWithdrawals(uint256 elapsedTime)
        public
    {
        // No need for elapsedTime = 0 because it's tested above
        elapsedTime = bound(elapsedTime, 1, DURATION);
        token.mint(address(s), STREAM_AMOUNT);
        assertEq(token.balanceOf(payer), 0);
        assertEq(token.balanceOf(recipient), 0);
        vm.warp(startTime + elapsedTime);
        uint256 expectedRecipientBalance = (STREAM_AMOUNT * elapsedTime) / DURATION;
        uint256 expectedPayerBalance = STREAM_AMOUNT - expectedRecipientBalance;

        vm.expectEmit(true, true, true, true);
        emit StreamCancelled(payer, payer, recipient, expectedRecipientBalance);
        vm.prank(payer);
        s.cancel();

        assertEq(s.recipientBalance(), 0);
        assertEq(s.recipientCancelBalance(), expectedRecipientBalance);

        vm.startPrank(payer);
        vm.expectRevert(
            abi.encodeWithSelector(Stream.RescueTokenAmountExceedsExcessBalance.selector)
        );
        s.recoverTokens(address(token), expectedPayerBalance + 1);

        s.recoverTokens(address(token), expectedPayerBalance);

        if (expectedRecipientBalance > 0) {
            changePrank(recipient);
            vm.expectRevert(abi.encodeWithSelector(Stream.AmountExceedsBalance.selector));
            s.withdraw(1);

            s.withdrawAfterCancel(expectedRecipientBalance);
            vm.stopPrank();
        }

        assertEq(token.balanceOf(payer), expectedPayerBalance);
        assertEq(token.balanceOf(recipient), expectedRecipientBalance);
    }

    function test_cancel_allocatesFairSharePerElapsedTimeAndWithdrawals(
        uint256 elapsedTime,
        uint256 withdrawalsPercents
    ) public {
        uint256 DECIMALS_FACTOR = 1e6;
        uint256 streamAmount = STREAM_AMOUNT * DECIMALS_FACTOR;
        s = Stream(
            factory.createStream(
                payer, recipient, streamAmount, address(token), startTime, stopTime
            )
        );

        uint256 ratePerSecond = streamAmount / DURATION;
        uint256 minElapsedSecondsSoOnePercentIsntZero = 100 * DECIMALS_FACTOR / ratePerSecond;
        elapsedTime = bound(elapsedTime, minElapsedSecondsSoOnePercentIsntZero, DURATION);
        withdrawalsPercents = bound(withdrawalsPercents, 1, 100);

        token.mint(address(s), streamAmount);
        assertEq(token.balanceOf(payer), 0);
        assertEq(token.balanceOf(recipient), 0);
        vm.warp(startTime + elapsedTime);

        uint256 withdrawAmount = (withdrawalsPercents * s.recipientBalance()) / 100;
        vm.prank(recipient);
        s.withdraw(withdrawAmount);
        assertEq(token.balanceOf(recipient), withdrawAmount);

        uint256 expectedRecipientBalanceBeforeWithdrawal = (streamAmount * elapsedTime) / DURATION;
        uint256 expectedPayerBalance = streamAmount - expectedRecipientBalanceBeforeWithdrawal;
        uint256 expectedRecipientBalance = expectedRecipientBalanceBeforeWithdrawal - withdrawAmount;

        if (withdrawAmount != streamAmount) {
            vm.expectEmit(true, true, true, true);
            emit StreamCancelled(payer, payer, recipient, expectedRecipientBalance);
        } else {
            // cancel reverts when recipient has no more balance.
            // this is to ensure cancel only executes when relevant and once per stream.
            vm.expectRevert(abi.encodeWithSelector(Stream.StreamNotActive.selector));
        }
        vm.prank(payer);
        s.cancel();

        vm.prank(payer);
        s.recoverTokens(address(token), expectedPayerBalance);

        if (expectedRecipientBalance > 0) {
            vm.startPrank(recipient);
            vm.expectRevert(abi.encodeWithSelector(Stream.AmountExceedsBalance.selector));
            s.withdraw(1);

            s.withdrawAfterCancel(expectedRecipientBalance);
            vm.stopPrank();
        }

        assertEq(token.balanceOf(payer), expectedPayerBalance);
        assertEq(token.balanceOf(recipient), expectedRecipientBalanceBeforeWithdrawal);
    }

    function test_cancel_allocatesOnlyTokenBalanceToPayerWhenUnderfunded() public {
        uint256 fundedAmount = STREAM_AMOUNT - 1;
        token.mint(address(s), fundedAmount);
        assertEq(token.balanceOf(payer), 0);
        assertEq(token.balanceOf(recipient), 0);

        vm.expectEmit(true, true, true, true);
        emit StreamCancelled(payer, payer, recipient, 0);
        vm.prank(payer);
        s.cancel();

        assertEq(s.recipientBalance(), 0);

        vm.startPrank(payer);
        vm.expectRevert("ERC20: transfer amount exceeds balance");
        s.recoverTokens(address(token), fundedAmount + 1);

        s.recoverTokens(address(token), fundedAmount);
        assertEq(token.balanceOf(payer), fundedAmount);

        vm.stopPrank();
    }

    function test_cancel_returnsOverfundedTokenBalanceToPayer() public {
        uint256 fundedAmount = STREAM_AMOUNT + 123;
        token.mint(address(s), fundedAmount);
        assertEq(token.balanceOf(payer), 0);
        assertEq(token.balanceOf(recipient), 0);

        vm.expectEmit(true, true, true, true);
        emit StreamCancelled(payer, payer, recipient, 0);
        vm.prank(payer);
        s.cancel();

        assertEq(s.recipientBalance(), 0);

        vm.prank(payer);
        s.recoverTokens(address(token), fundedAmount);
        assertEq(token.balanceOf(payer), fundedAmount);
    }

    function test_cancel_allocatesFairSharePerElapsedTimeAndWithdrawalsAndOverfunding(
        uint256 elapsedTime,
        uint256 withdrawalsPercents,
        uint256 overfundingAmount
    ) public {
        uint256 DECIMALS_FACTOR = 1e6;
        uint256 streamAmount = STREAM_AMOUNT * DECIMALS_FACTOR;
        s = Stream(
            factory.createStream(
                payer, recipient, streamAmount, address(token), startTime, stopTime
            )
        );

        uint256 ratePerSecond = streamAmount / DURATION;
        uint256 minElapsedSecondsSoOnePercentIsntZero = 100 * DECIMALS_FACTOR / ratePerSecond;
        elapsedTime = bound(elapsedTime, minElapsedSecondsSoOnePercentIsntZero, DURATION);
        withdrawalsPercents = bound(withdrawalsPercents, 1, 100);
        overfundingAmount = bound(overfundingAmount, 1, type(uint256).max - streamAmount);

        token.mint(address(s), streamAmount + overfundingAmount);
        assertEq(token.balanceOf(payer), 0);
        assertEq(token.balanceOf(recipient), 0);
        vm.warp(startTime + elapsedTime);

        uint256 withdrawAmount = (withdrawalsPercents * s.recipientBalance()) / 100;

        vm.prank(recipient);
        s.withdraw(withdrawAmount);
        assertEq(token.balanceOf(recipient), withdrawAmount);

        uint256 expectedRecipientBalanceBeforeWithdrawal = (streamAmount * elapsedTime) / DURATION;
        uint256 expectedPayerBalance =
            streamAmount - expectedRecipientBalanceBeforeWithdrawal + overfundingAmount;
        uint256 expectedRecipientBalance = expectedRecipientBalanceBeforeWithdrawal - withdrawAmount;

        vm.expectEmit(true, true, true, true);
        emit StreamCancelled(payer, payer, recipient, expectedRecipientBalance);
        vm.prank(payer);
        s.cancel();

        assertEq(s.recipientBalance(), 0);
        assertEq(s.recipientCancelBalance(), expectedRecipientBalance);

        vm.startPrank(payer);
        if (withdrawalsPercents < 100) {
            vm.expectRevert(
                abi.encodeWithSelector(Stream.RescueTokenAmountExceedsExcessBalance.selector)
            );
        } else {
            vm.expectRevert("ERC20: transfer amount exceeds balance");
        }
        s.recoverTokens(address(token), expectedPayerBalance + 1);

        s.recoverTokens(address(token), expectedPayerBalance);

        changePrank(recipient);
        if (expectedRecipientBalance > 0) {
            vm.expectRevert(abi.encodeWithSelector(Stream.AmountExceedsBalance.selector));
        } else {
            vm.expectRevert(abi.encodeWithSelector(Stream.CantWithdrawZero.selector));
        }
        s.withdraw(expectedRecipientBalance);

        if (expectedRecipientBalance == 0) {
            vm.expectRevert(abi.encodeWithSelector(Stream.CantWithdrawZero.selector));
        }
        s.withdrawAfterCancel(expectedRecipientBalance);
        vm.stopPrank();

        assertEq(token.balanceOf(payer), expectedPayerBalance);
        assertEq(token.balanceOf(recipient), expectedRecipientBalanceBeforeWithdrawal);
    }

    function test_cancel_onceCancelledRecipientCantWithdrawFutureTokensAccidentallySent() public {
        vm.prank(payer);
        s.cancel();

        vm.warp(stopTime);
        token.mint(address(s), 1);

        vm.prank(recipient);
        vm.expectRevert(abi.encodeWithSelector(Stream.AmountExceedsBalance.selector));
        s.withdraw(1);
    }

    function test_cancel_revertsUponSecondCancel() public {
        vm.prank(payer);
        s.cancel();

        vm.expectRevert(abi.encodeWithSelector(Stream.StreamNotActive.selector));
        vm.prank(recipient);
        s.cancel();
    }

    function test_cancel_revertsIfCalledOnFullyWithdrawnStream() public {
        token.mint(address(s), STREAM_AMOUNT);
        vm.warp(stopTime);
        vm.prank(recipient);
        s.withdraw(STREAM_AMOUNT);

        vm.expectRevert(abi.encodeWithSelector(Stream.StreamNotActive.selector));
        vm.prank(payer);
        s.cancel();
    }

    function test_withdrawAfterCancel_revertsWhenCalledByNonPayerOrRecipient() public {
        vm.expectRevert(abi.encodeWithSelector(Stream.CallerNotPayerOrRecipient.selector));
        s.withdrawAfterCancel(1);
    }

    function test_withdrawAfterCancel_revertsGivenZeroAmount() public {
        vm.expectRevert(abi.encodeWithSelector(Stream.CantWithdrawZero.selector));
        vm.prank(recipient);
        s.withdrawAfterCancel(0);
    }

    function test_withdrawAfterCancel_revertsGivenNoCancelBalance() public {
        vm.expectRevert(stdError.arithmeticError);
        vm.prank(recipient);
        s.withdrawAfterCancel(1);
    }

    function test_withdrawAfterCancel_transfersAndEmits() public {
        token.mint(address(s), STREAM_AMOUNT);
        vm.warp(startTime + (DURATION / 2));
        vm.startPrank(recipient);
        s.cancel();
        uint256 cancelBalance = s.recipientCancelBalance();

        vm.expectRevert(stdError.arithmeticError);
        s.withdrawAfterCancel(cancelBalance + 1);

        vm.expectEmit(true, true, true, true);
        emit TokensWithdrawn(recipient, recipient, cancelBalance);

        s.withdrawAfterCancel(cancelBalance);
        vm.stopPrank();

        assertEq(token.balanceOf(recipient), cancelBalance);
    }

    function test_withdrawAfterCancel_worksWhenPayerExecutes() public {
        token.mint(address(s), STREAM_AMOUNT);
        vm.warp(startTime + (DURATION / 2));
        vm.startPrank(payer);
        s.cancel();
        uint256 cancelBalance = s.recipientCancelBalance();

        s.withdrawAfterCancel(cancelBalance);
        vm.stopPrank();

        assertEq(token.balanceOf(recipient), cancelBalance);
    }
}

contract StreamTokenAndOutstandingBalanceTest is StreamTest {
    function setUp() public override {
        super.setUp();

        s = Stream(
            factory.createStream(
                payer, recipient, STREAM_AMOUNT, address(token), startTime, stopTime
            )
        );
    }

    function test_tokenAndOutstandingBalance_tokenBalanceWorks() public {
        (uint256 tokenBalance,) = s.tokenAndOutstandingBalance();
        assertEq(tokenBalance, 0);

        token.mint(address(s), 111);
        (tokenBalance,) = s.tokenAndOutstandingBalance();
        assertEq(tokenBalance, 111);

        token.mint(address(s), 111);
        (tokenBalance,) = s.tokenAndOutstandingBalance();
        assertEq(tokenBalance, 222);

        token.burn(address(s), 222);
        (tokenBalance,) = s.tokenAndOutstandingBalance();
        assertEq(tokenBalance, 0);
    }

    function test_tokenAndOutstandingBalance_remainingBalanceWorks() public {
        token.mint(address(s), STREAM_AMOUNT);
        (, uint256 remainingBalance) = s.tokenAndOutstandingBalance();
        assertEq(remainingBalance, STREAM_AMOUNT);
        vm.warp(stopTime);

        vm.startPrank(recipient);

        s.withdraw(STREAM_AMOUNT / 2);
        (, remainingBalance) = s.tokenAndOutstandingBalance();
        assertEq(remainingBalance, STREAM_AMOUNT / 2);

        s.withdraw(STREAM_AMOUNT / 2);
        (, remainingBalance) = s.tokenAndOutstandingBalance();
        assertEq(remainingBalance, 0);

        vm.stopPrank();
    }
}

contract StreamWithRemainderTest is StreamTest {
    function setUp() public override {
        super.setUp();

        uint256 streamAmount = 2_000 * 1e6; // 2K USDC; USDC has 6 decimals
        uint256 duration = 300;
        startTime = block.timestamp;
        stopTime = startTime + duration;

        s = Stream(
            factory.createStream(
                payer, recipient, streamAmount, address(token), startTime, stopTime
            )
        );
    }

    function test_balanceOf_worksMidStream() public {
        vm.warp(startTime + 150);
        assertEq(s.recipientBalance(), 1000000000);

        vm.warp(startTime + 200);
        assertEq(s.recipientBalance(), 1333333333);
    }

    function test_withdraw_usesRateDecimalsMidStream() public {
        token.mint(address(s), s.tokenAmount());

        vm.startPrank(recipient);

        vm.warp(startTime + 150);
        vm.expectRevert(abi.encodeWithSelector(Stream.AmountExceedsBalance.selector));
        s.withdraw(1000000001);

        s.withdraw(1000000000);
        assertEq(token.balanceOf(recipient), 1000000000);

        vm.warp(startTime + 200);
        vm.expectRevert(abi.encodeWithSelector(Stream.AmountExceedsBalance.selector));
        s.withdraw(333333334);

        s.withdraw(333333333);
        assertEq(token.balanceOf(recipient), 1333333333);

        vm.stopPrank();
    }

    function test_balanceOf_noDustAtEndOfStream() public {
        vm.warp(stopTime);
        assertEq(s.recipientBalance(), s.tokenAmount());
    }

    function test_withdraw_noDustAtEndOfStream() public {
        token.mint(address(s), s.tokenAmount());
        vm.warp(stopTime);
        vm.startPrank(recipient);

        s.withdraw(s.tokenAmount());

        assertEq(token.balanceOf(recipient), s.tokenAmount());
        vm.stopPrank();
    }
}

contract StreamWithRemainderHighDurationAndAmountTest is StreamTest {
    function setUp() public override {
        super.setUp();

        uint256 streamAmount = 1_000_000 * 1e6; // 1M USDC
        uint256 duration = 15780000; // 6 months
        startTime = block.timestamp;
        stopTime = startTime + duration;

        s = Stream(
            factory.createStream(
                payer, recipient, streamAmount, address(token), startTime, stopTime
            )
        );
    }

    function test_balanceOf_worksMidStream() public {
        vm.warp(startTime + 7890000); // half way in
        assertEq(s.recipientBalance(), 500000000000);

        vm.warp(startTime + 10520000); // two thirds in
        assertEq(s.recipientBalance(), 666666666666);
    }

    function test_withdraw_usesRateDecimalsMidStream() public {
        token.mint(address(s), s.tokenAmount());

        vm.startPrank(recipient);

        vm.warp(startTime + 7890000);
        vm.expectRevert(abi.encodeWithSelector(Stream.AmountExceedsBalance.selector));
        s.withdraw(500_001 * 1e6);

        s.withdraw(500_000 * 1e6);
        assertEq(token.balanceOf(recipient), 500_000 * 1e6);

        vm.warp(startTime + 10520000);
        vm.expectRevert(abi.encodeWithSelector(Stream.AmountExceedsBalance.selector));
        s.withdraw(166666666667);

        s.withdraw(166666666666);
        assertEq(token.balanceOf(recipient), 666666666666);

        vm.stopPrank();
    }

    function test_balanceOf_noDustAtEndOfStream() public {
        vm.warp(stopTime);
        assertEq(s.recipientBalance(), s.tokenAmount());
    }

    function test_withdraw_noDustAtEndOfStream() public {
        token.mint(address(s), s.tokenAmount());
        vm.warp(stopTime);
        vm.startPrank(recipient);

        s.withdraw(s.tokenAmount());

        assertEq(token.balanceOf(recipient), s.tokenAmount());
        vm.stopPrank();
    }
}

contract StreamRecoverTokensTest is StreamTest {
    ERC20Mock otherToken;

    function setUp() public override {
        super.setUp();

        s = Stream(
            factory.createStream(
                payer, recipient, STREAM_AMOUNT, address(token), startTime, stopTime
            )
        );

        otherToken = new ERC20Mock("Other Token", "OTHER", address(1), 0);
    }

    function test_recoverTokens_revertsWhenCallerIsntPayer() public {
        vm.expectRevert(abi.encodeWithSelector(Stream.CallerNotPayer.selector));
        s.recoverTokens(address(otherToken), 0);
    }

    function test_recoverTokens_revertsWhenAmountIsGreaterThanBalance() public {
        vm.expectRevert("ERC20: transfer amount exceeds balance");
        vm.prank(payer);
        s.recoverTokens(address(otherToken), 1);
    }

    function test_recoverTokens_streamToken_revertsWhenTryingToRecoverTooManyStreamTokens()
        public
    {
        token.mint(address(s), STREAM_AMOUNT);

        vm.expectRevert(
            abi.encodeWithSelector(Stream.RescueTokenAmountExceedsExcessBalance.selector)
        );
        vm.prank(payer);
        s.recoverTokens(address(token), 1);
    }

    function test_recoverTokens_otherToken_worksWhenAmountDoesntExceedBalance() public {
        otherToken.mint(address(s), 1234);
        assertEq(otherToken.balanceOf(payer), 0);

        vm.expectEmit(true, true, true, true);
        emit TokensRecovered(address(otherToken), 1234);

        vm.prank(payer);
        s.recoverTokens(address(otherToken), 1234);

        assertEq(otherToken.balanceOf(payer), 1234);
    }
<<<<<<< HEAD

    function test_recoverTokens_streamToken_worksWhenAmountDoesntExceedExcessBalance() public {
        token.mint(address(s), STREAM_AMOUNT + 1234);

        vm.expectEmit(true, true, true, true);
        emit TokensRecovered(address(token), 1234);

        vm.prank(payer);
        s.recoverTokens(address(token), 1234);

        assertEq(token.balanceOf(payer), 1234);
    }

    function test_recoverTokens_streamToken_worksAfterWithdrawals() public {
        token.mint(address(s), STREAM_AMOUNT + 1234);

        vm.warp(startTime + (DURATION / 2));
        vm.prank(recipient);
        s.withdraw(STREAM_AMOUNT / 2);

        vm.expectEmit(true, true, true, true);
        emit TokensRecovered(address(token), 1234);

        vm.prank(payer);
        s.recoverTokens(address(token), 1234);

        assertEq(token.balanceOf(payer), 1234);
    }

    function test_recoverTokens_streamToken_revertsWhenUnderfunded() public {
        token.mint(address(s), STREAM_AMOUNT - 1);

        vm.expectRevert(
            abi.encodeWithSelector(Stream.RescueTokenAmountExceedsExcessBalance.selector)
        );
        vm.prank(payer);
        s.recoverTokens(address(token), STREAM_AMOUNT - 2);
=======
}

contract StreamRescueETHTest is StreamTest {
    function setUp() public override {
        super.setUp();

        s = Stream(
            factory.createStream(
                payer, recipient, STREAM_AMOUNT, address(token), startTime, stopTime
            )
        );
    }

    function test_rescueETH_revertsWhenCallerIsntPayer() public {
        vm.expectRevert(abi.encodeWithSelector(Stream.CallerNotPayer.selector));
        s.rescueETH(address(0x42), 0);
    }

    function test_rescueETH_revertsWhenBalanceIsBelowRequestedAmount() public {
        vm.expectRevert(abi.encodeWithSelector(Stream.ETHRescueFailed.selector));
        vm.prank(payer);
        s.rescueETH(address(0x42), 1);

        vm.deal(address(s), 42 ether);

        vm.expectRevert(abi.encodeWithSelector(Stream.ETHRescueFailed.selector));
        vm.prank(payer);
        s.rescueETH(address(0x42), 42.1 ether);
    }

    function test_rescueETH_revertsWhenSendingToRejectingContract() public {
        ETHRejector rejector = new ETHRejector();
        vm.deal(address(s), 1 ether);

        vm.expectRevert(abi.encodeWithSelector(Stream.ETHRescueFailed.selector));
        vm.prank(payer);
        s.rescueETH(address(rejector), 1 ether);
    }

    function test_rescueETH_worksAndEmits() public {
        vm.deal(address(s), 1 ether);

        vm.prank(payer);
        s.rescueETH(address(0x42), 1 ether);

        assertEq(address(0x42).balance, 1 ether);
>>>>>>> 7cc1585f
    }
}<|MERGE_RESOLUTION|>--- conflicted
+++ resolved
@@ -845,7 +845,6 @@
 
         assertEq(otherToken.balanceOf(payer), 1234);
     }
-<<<<<<< HEAD
 
     function test_recoverTokens_streamToken_worksWhenAmountDoesntExceedExcessBalance() public {
         token.mint(address(s), STREAM_AMOUNT + 1234);
@@ -883,7 +882,7 @@
         );
         vm.prank(payer);
         s.recoverTokens(address(token), STREAM_AMOUNT - 2);
-=======
+    }
 }
 
 contract StreamRescueETHTest is StreamTest {
@@ -930,6 +929,5 @@
         s.rescueETH(address(0x42), 1 ether);
 
         assertEq(address(0x42).balance, 1 ether);
->>>>>>> 7cc1585f
     }
 }
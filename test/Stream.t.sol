// SPDX-License-Identifier: GPL-3.0

pragma solidity ^0.8.17;

import "forge-std/Test.sol";
import { ERC20Mock } from "openzeppelin-contracts/mocks/ERC20Mock.sol";
import { StreamFactory } from "../src/StreamFactory.sol";
import { Stream } from "../src/Stream.sol";
import { IStream } from "../src/IStream.sol";

contract StreamTest is Test {
    uint256 constant DURATION = 1000;
    uint256 constant STREAM_AMOUNT = 2000;

    uint256 startTime;
    uint256 stopTime;
    address payer = address(0x11);
    address recipient = address(0x22);

    event TokensWithdrawn(address indexed recipient, uint256 amount);

    event StreamCancelled(
        address indexed payer,
        address indexed recipient,
        uint256 payerBalance,
        uint256 recipientBalance
    );

    ERC20Mock token;
    Stream s;

    function setUp() public virtual {
        token = new ERC20Mock("mock-token", "MOK", address(1), 0);
        s = new Stream();

        startTime = block.timestamp;
        stopTime = block.timestamp + DURATION;
    }
}

contract StreamInitializeTest is StreamTest {
    function setUp() public override {
        super.setUp();
    }

    function test_initialize_revertsWhenCalledTwice() public {
        s.initialize(payer, recipient, STREAM_AMOUNT, address(token), startTime, stopTime);

        vm.expectRevert("Initializable: contract is already initialized");
        s.initialize(payer, recipient, STREAM_AMOUNT, address(token), startTime, stopTime);
    }

    function test_initialize_revertsWhenPayerIsAddressZero() public {
        vm.expectRevert(abi.encodeWithSelector(Stream.PayerIsAddressZero.selector));
        s.initialize(address(0), recipient, STREAM_AMOUNT, address(token), startTime, stopTime);
    }

    function test_initialize_revertsWhenRecipientIsAddressZero() public {
        vm.expectRevert(abi.encodeWithSelector(Stream.RecipientIsAddressZero.selector));
        s.initialize(payer, address(0), STREAM_AMOUNT, address(token), startTime, stopTime);
    }

    function test_initialize_revertsWhenRecipientIsTheStreamContract() public {
        vm.expectRevert(abi.encodeWithSelector(Stream.RecipientIsStreamContract.selector));
        s.initialize(payer, address(s), STREAM_AMOUNT, address(token), startTime, stopTime);
    }

    function test_initialize_revertsWhenTokenAmountIsZero() public {
        vm.expectRevert(abi.encodeWithSelector(Stream.TokenAmountIsZero.selector));
        s.initialize(payer, recipient, 0, address(token), startTime, stopTime);
    }

    function test_initialize_revertsWhenDurationIsNotPositive() public {
        vm.expectRevert(abi.encodeWithSelector(Stream.DurationMustBePositive.selector));
        s.initialize(payer, recipient, STREAM_AMOUNT, address(token), startTime, startTime);
    }

    function test_initialize_revertsWhenAmountLessThanDuration() public {
        vm.expectRevert(abi.encodeWithSelector(Stream.TokenAmountLessThanDuration.selector));
        s.initialize(payer, recipient, DURATION - 1, address(token), startTime, stopTime);
    }

<<<<<<< HEAD
    function test_initialize_savesStreamAndEmitsEvent() public {
        vm.expectEmit(true, true, true, true);
        emit StreamCreated(payer, recipient, STREAM_AMOUNT, address(token), startTime, stopTime);

=======
    function test_initialize_revertsWhenAmountModDurationNotZero() public {
        vm.expectRevert(abi.encodeWithSelector(Stream.TokenAmountNotMultipleOfDuration.selector));
        s.initialize(payer, recipient, DURATION + 1, address(token), startTime, stopTime);
    }

    function test_initialize_savesStreamParameters() public {
>>>>>>> 1c5f682a
        s.initialize(payer, recipient, STREAM_AMOUNT, address(token), startTime, stopTime);

        assertEq(s.tokenAmount(), STREAM_AMOUNT);
        assertEq(s.remainingBalance(), STREAM_AMOUNT);
        assertEq(s.ratePerSecond(), 2 * s.RATE_DECIMALS_MULTIPLIER());
        assertEq(s.startTime(), startTime);
        assertEq(s.stopTime(), stopTime);
        assertEq(s.recipient(), recipient);
        assertEq(s.payer(), payer);
        assertEq(s.tokenAddress(), address(token));
    }
}

contract StreamWithdrawTest is StreamTest {
    function setUp() public override {
        super.setUp();

        s.initialize(payer, recipient, STREAM_AMOUNT, address(token), startTime, stopTime);
    }

    function test_withdraw_revertsGivenAmountZero() public {
        vm.expectRevert(abi.encodeWithSelector(Stream.CantWithdrawZero.selector));
        vm.prank(recipient);
        s.withdraw(0);
    }

    function test_withdraw_revertsWhenCalledNotByRecipientOrPayer() public {
        vm.expectRevert(abi.encodeWithSelector(Stream.CallerNotPayerOrRecipient.selector));
        s.withdraw(1);
    }

    function test_withdraw_revertsWhenAmountExceedsStreamTotal() public {
        vm.warp(stopTime + 1);

        vm.expectRevert(abi.encodeWithSelector(Stream.AmountExceedsBalance.selector));
        vm.prank(recipient);
        s.withdraw(STREAM_AMOUNT + 1);
    }

    function test_withdraw_revertsWhenAmountExceedsBalance() public {
        vm.warp(startTime + 1);
        uint256 balance = s.balanceOf(recipient);

        vm.expectRevert(abi.encodeWithSelector(Stream.AmountExceedsBalance.selector));
        vm.prank(recipient);
        s.withdraw(balance + 1);
    }

    function test_withdraw_revertsWhenStreamNotFunded() public {
        vm.warp(startTime + 1);
        uint256 balance = s.balanceOf(recipient);

        vm.expectRevert("ERC20: transfer amount exceeds balance");
        vm.prank(recipient);
        s.withdraw(balance);
    }

    function test_withdraw_transfersTokensAndEmits() public {
        uint256 amount = STREAM_AMOUNT / 2;
        token.mint(address(s), STREAM_AMOUNT);
        vm.warp(startTime + (DURATION / 2));

        vm.expectEmit(true, true, true, true);
        emit TokensWithdrawn(recipient, amount);

        vm.prank(recipient);
        s.withdraw(amount);

        assertEq(token.balanceOf(recipient), amount);
        assertEq(token.balanceOf(address(s)), STREAM_AMOUNT - amount);
    }

    function test_withdraw_updatesRemainingBalance() public {
        uint256 amount = STREAM_AMOUNT / 2;
        token.mint(address(s), STREAM_AMOUNT);
        vm.warp(startTime + (DURATION / 2));

        vm.prank(recipient);
        s.withdraw(amount);

        assertEq(s.remainingBalance(), STREAM_AMOUNT - amount);
    }

    function test_withdraw_payerCanWithdrawForRecipient() public {
        uint256 amount = STREAM_AMOUNT / 2;
        token.mint(address(s), STREAM_AMOUNT);
        vm.warp(startTime + (DURATION / 2));

        vm.expectEmit(true, true, true, true);
        emit TokensWithdrawn(recipient, amount);

        vm.prank(payer);
        s.withdraw(amount);
    }

    function test_withdraw_takesPreviousWithdrawalsIntoAccount() public {
        token.mint(address(s), STREAM_AMOUNT);
        vm.startPrank(recipient);

        vm.warp(startTime + (DURATION / 10));
        s.withdraw(STREAM_AMOUNT / 10);
        uint256 withdrawnAmount = STREAM_AMOUNT / 10;

        vm.warp(startTime + (DURATION / 2));
        vm.expectRevert(abi.encodeWithSelector(Stream.AmountExceedsBalance.selector));
        s.withdraw(STREAM_AMOUNT / 2);

        s.withdraw((STREAM_AMOUNT / 2) - withdrawnAmount);

        vm.stopPrank();
    }
}

contract StreamBalanceOfTest is StreamTest {
    function setUp() public override {
        super.setUp();

        s.initialize(payer, recipient, STREAM_AMOUNT, address(token), startTime, stopTime);
    }

    function test_balanceOf_zeroBeforeStreamStarts() public {
        assertEq(s.balanceOf(recipient), 0);
    }

    function test_balanceOf_zeroForNonPayerOrRecipient() public {
        vm.warp(stopTime);
        assertEq(s.balanceOf(address(0x4242)), 0);
    }

    function test_balanceOf_recipientBalanceIncreasesLinearlyWithTime() public {
        vm.warp(startTime + (DURATION / 10));
        assertEq(s.balanceOf(recipient), STREAM_AMOUNT / 10);

        vm.warp(startTime + (DURATION / 5));
        assertEq(s.balanceOf(recipient), STREAM_AMOUNT / 5);

        vm.warp(startTime + (DURATION / 2));
        assertEq(s.balanceOf(recipient), STREAM_AMOUNT / 2);

        vm.warp(stopTime);
        assertEq(s.balanceOf(recipient), STREAM_AMOUNT);
    }

    function test_balanceOf_payerBalanceDecreasesLinearlyWithTime() public {
        vm.warp(startTime + (DURATION / 10));
        assertEq(s.balanceOf(payer), STREAM_AMOUNT - (STREAM_AMOUNT / 10));

        vm.warp(startTime + (DURATION / 5));
        assertEq(s.balanceOf(payer), STREAM_AMOUNT - (STREAM_AMOUNT / 5));

        vm.warp(startTime + (DURATION / 2));
        assertEq(s.balanceOf(payer), STREAM_AMOUNT / 2);

        vm.warp(stopTime);
        assertEq(s.balanceOf(payer), 0);
    }

    function test_balanceOf_takesWithdrawalsIntoAccount() public {
        token.mint(address(s), STREAM_AMOUNT);
        uint256 withdrawnAmount = 0;

        vm.warp(startTime + (DURATION / 10));
        uint256 expectedBalance = STREAM_AMOUNT / 10;
        assertEq(s.balanceOf(recipient), expectedBalance);

        vm.prank(recipient);
        s.withdraw(expectedBalance);
        assertEq(s.balanceOf(recipient), 0);
        withdrawnAmount += expectedBalance;

        vm.warp(startTime + (DURATION / 5));
        expectedBalance = (STREAM_AMOUNT / 5) - withdrawnAmount;
        assertEq(s.balanceOf(recipient), expectedBalance);

        vm.prank(recipient);
        s.withdraw(expectedBalance - 1);
        assertEq(s.balanceOf(recipient), 1);
        withdrawnAmount += expectedBalance - 1;

        vm.warp(startTime + (DURATION / 2));
        expectedBalance = (STREAM_AMOUNT / 2) - withdrawnAmount;
        assertEq(s.balanceOf(recipient), expectedBalance);
    }
}

contract StreamCancelTest is StreamTest {
    function setUp() public override {
        super.setUp();

        s.initialize(payer, recipient, STREAM_AMOUNT, address(token), startTime, stopTime);
    }

    function test_cancel_revertsWhenCalledNotByRecipientOrPayer() public {
        vm.expectRevert(abi.encodeWithSelector(Stream.CallerNotPayerOrRecipient.selector));
        s.cancel();
    }

    function test_cancel_returnsEverythingToPayerBeforeTimeElapses() public {
        token.mint(address(s), STREAM_AMOUNT);
        assertEq(token.balanceOf(payer), 0);
        assertEq(token.balanceOf(recipient), 0);

        vm.expectEmit(true, true, true, true);
        emit StreamCancelled(payer, recipient, STREAM_AMOUNT, 0);
        vm.prank(payer);
        s.cancel();

        assertEq(token.balanceOf(payer), STREAM_AMOUNT);
        assertEq(token.balanceOf(recipient), 0);
    }

    function test_cancel_sendsEverythingToRecipientAfterStopTimeAndNoWithdrawals() public {
        token.mint(address(s), STREAM_AMOUNT);
        assertEq(token.balanceOf(payer), 0);
        assertEq(token.balanceOf(recipient), 0);
        vm.warp(stopTime);

        vm.expectEmit(true, true, true, true);
        emit StreamCancelled(payer, recipient, 0, STREAM_AMOUNT);
        vm.prank(payer);
        s.cancel();

        assertEq(token.balanceOf(payer), 0);
        assertEq(token.balanceOf(recipient), STREAM_AMOUNT);
    }

    function test_cancel_sendsFairSharePerElapsedTimeNoWithdrawals(uint256 elapsedTime) public {
        vm.assume(elapsedTime <= DURATION);
        token.mint(address(s), STREAM_AMOUNT);
        assertEq(token.balanceOf(payer), 0);
        assertEq(token.balanceOf(recipient), 0);
        vm.warp(startTime + elapsedTime);
        uint256 expectedRecipientBalance = (STREAM_AMOUNT * elapsedTime) / DURATION;
        uint256 expectedPayerBalance = STREAM_AMOUNT - expectedRecipientBalance;

        vm.expectEmit(true, true, true, true);
        emit StreamCancelled(payer, recipient, expectedPayerBalance, expectedRecipientBalance);
        vm.prank(payer);
        s.cancel();

        assertEq(token.balanceOf(payer), expectedPayerBalance);
        assertEq(token.balanceOf(recipient), expectedRecipientBalance);
    }

    function test_cancel_sendsFairSharePerElapsedTimeAndWithdrawals(
        uint256 elapsedTime,
        uint256 withdrawalsPercents
    ) public {
        uint256 ratePerSecond = STREAM_AMOUNT / DURATION;
        uint256 minElapsedSecondsSoOnePercentIsntZero = 100 / ratePerSecond;
        vm.assume(elapsedTime > minElapsedSecondsSoOnePercentIsntZero && elapsedTime <= DURATION);
        vm.assume(withdrawalsPercents > 0 && withdrawalsPercents <= 100);

        token.mint(address(s), STREAM_AMOUNT);
        assertEq(token.balanceOf(payer), 0);
        assertEq(token.balanceOf(recipient), 0);
        vm.warp(startTime + elapsedTime);

        uint256 withdrawAmount = (withdrawalsPercents * s.balanceOf(recipient)) / 100;
        vm.prank(recipient);
        s.withdraw(withdrawAmount);
        assertEq(token.balanceOf(recipient), withdrawAmount);

        uint256 expectedRecipientBalance = (STREAM_AMOUNT * elapsedTime) / DURATION;
        uint256 expectedPayerBalance = STREAM_AMOUNT - expectedRecipientBalance;

        vm.expectEmit(true, true, true, true);
        emit StreamCancelled(
            payer, recipient, expectedPayerBalance, expectedRecipientBalance - withdrawAmount
            );
        vm.prank(payer);
        s.cancel();

        assertEq(token.balanceOf(payer), expectedPayerBalance);
        assertEq(token.balanceOf(recipient), expectedRecipientBalance);
    }

    function test_cancel_returnsOnlyTokenBalanceToPayerIfNotFullyFunded() public {
        uint256 fundedAmount = STREAM_AMOUNT - 1;
        token.mint(address(s), fundedAmount);
        assertEq(token.balanceOf(payer), 0);
        assertEq(token.balanceOf(recipient), 0);

        vm.expectEmit(true, true, true, true);
        emit StreamCancelled(payer, recipient, fundedAmount, 0);
        vm.prank(payer);
        s.cancel();

        assertEq(token.balanceOf(payer), fundedAmount);
        assertEq(token.balanceOf(recipient), 0);
    }
}

contract StreamTokenAndOutstandingBalanceTest is StreamTest {
    function setUp() public override {
        super.setUp();

        s.initialize(payer, recipient, STREAM_AMOUNT, address(token), startTime, stopTime);
    }

    function test_tokenAndOutstandingBalance_tokenBalanceWorks() public {
        (uint256 tokenBalance,) = s.tokenAndOutstandingBalance();
        assertEq(tokenBalance, 0);

        token.mint(address(s), 111);
        (tokenBalance,) = s.tokenAndOutstandingBalance();
        assertEq(tokenBalance, 111);

        token.mint(address(s), 111);
        (tokenBalance,) = s.tokenAndOutstandingBalance();
        assertEq(tokenBalance, 222);

        token.burn(address(s), 222);
        (tokenBalance,) = s.tokenAndOutstandingBalance();
        assertEq(tokenBalance, 0);
    }

    function test_tokenAndOutstandingBalance_remainingBalanceWorks() public {
        token.mint(address(s), STREAM_AMOUNT);
        (, uint256 remainingBalance) = s.tokenAndOutstandingBalance();
        assertEq(remainingBalance, STREAM_AMOUNT);
        vm.warp(stopTime);

        vm.startPrank(recipient);

        s.withdraw(STREAM_AMOUNT / 2);
        (, remainingBalance) = s.tokenAndOutstandingBalance();
        assertEq(remainingBalance, STREAM_AMOUNT / 2);

        s.withdraw(STREAM_AMOUNT / 2);
        (, remainingBalance) = s.tokenAndOutstandingBalance();
        assertEq(remainingBalance, 0);

        vm.stopPrank();
    }
}

contract StreamWithRemainderTest is StreamTest {
    function setUp() public override {
        super.setUp();

        uint256 streamAmount = 2_000 * 1e6; // 2K USDC; USDC has 6 decimals
        uint256 duration = 300;
        startTime = block.timestamp;
        stopTime = startTime + duration;

        s.initialize(payer, recipient, streamAmount, address(token), startTime, stopTime);

        // streamAmount / duration = 6666666.66666667
        // assuming RATE_DECIMALS_MULTIPLIER = 6, we get 6666666666666
        assertEq(s.ratePerSecond(), 6666666666666);
    }

    function test_balanceOf_usesRateDecimalsMidStream() public {
        vm.warp(startTime + 150);
        assertEq(s.balanceOf(recipient), 999999999);

        vm.warp(startTime + 200);
        assertEq(s.balanceOf(recipient), 1333333333);
    }

    function test_withdraw_usesRateDecimalsMidStream() public {
        token.mint(address(s), s.tokenAmount());

        vm.startPrank(recipient);

        vm.warp(startTime + 150);
        vm.expectRevert(abi.encodeWithSelector(Stream.AmountExceedsBalance.selector));
        s.withdraw(1000000000);

        s.withdraw(999999999);
        assertEq(token.balanceOf(recipient), 999999999);

        vm.warp(startTime + 200);
        vm.expectRevert(abi.encodeWithSelector(Stream.AmountExceedsBalance.selector));
        s.withdraw(333333335);

        s.withdraw(333333334);
        assertEq(token.balanceOf(recipient), 1333333333);

        vm.stopPrank();
    }

    function test_balanceOf_noDustAtEndOfStream() public {
        vm.warp(stopTime);
        assertEq(s.balanceOf(recipient), s.tokenAmount());
    }

    function test_withdraw_noDustAtEndOfStream() public {
        token.mint(address(s), s.tokenAmount());
        vm.warp(stopTime);
        vm.startPrank(recipient);

        s.withdraw(s.tokenAmount());

        assertEq(token.balanceOf(recipient), s.tokenAmount());
        vm.stopPrank();
    }
}

contract StreamWithRemainderHighDurationAndAmountTest is StreamTest {
    function setUp() public override {
        super.setUp();

        uint256 streamAmount = 1_000_000 * 1e6; // 1M USDC
        uint256 duration = 15780000; // 6 months
        startTime = block.timestamp;
        stopTime = startTime + duration;

        s.initialize(payer, recipient, streamAmount, address(token), startTime, stopTime);

        // streamAmount / duration = 63371.35614702
        // assuming RATE_DECIMALS_MULTIPLIER = 1e6, we get 63371356147
        assertEq(s.ratePerSecond(), 63371356147);
    }

    function test_balanceOf_usesRateDecimalsMidStream() public {
        vm.warp(startTime + 7890000); // half way in
        assertEq(s.balanceOf(recipient), 499999999999);

        vm.warp(startTime + 10520000); // two thirds in
        assertEq(s.balanceOf(recipient), 666666666666);
    }

    function test_withdraw_usesRateDecimalsMidStream() public {
        token.mint(address(s), s.tokenAmount());

        vm.startPrank(recipient);

        vm.warp(startTime + 7890000);
        vm.expectRevert(abi.encodeWithSelector(Stream.AmountExceedsBalance.selector));
        s.withdraw(500_000 * 1e6);

        s.withdraw(499999999999);
        assertEq(token.balanceOf(recipient), 499999999999);

        vm.warp(startTime + 10520000);
        vm.expectRevert(abi.encodeWithSelector(Stream.AmountExceedsBalance.selector));
        s.withdraw(166666666668);

        s.withdraw(166666666667);
        assertEq(token.balanceOf(recipient), 666666666666);

        vm.stopPrank();
    }

    function test_balanceOf_noDustAtEndOfStream() public {
        vm.warp(stopTime);
        assertEq(s.balanceOf(recipient), s.tokenAmount());
    }

    function test_withdraw_noDustAtEndOfStream() public {
        token.mint(address(s), s.tokenAmount());
        vm.warp(stopTime);
        vm.startPrank(recipient);

        s.withdraw(s.tokenAmount());

        assertEq(token.balanceOf(recipient), s.tokenAmount());
        vm.stopPrank();
    }
}<|MERGE_RESOLUTION|>--- conflicted
+++ resolved
@@ -80,19 +80,7 @@
         s.initialize(payer, recipient, DURATION - 1, address(token), startTime, stopTime);
     }
 
-<<<<<<< HEAD
-    function test_initialize_savesStreamAndEmitsEvent() public {
-        vm.expectEmit(true, true, true, true);
-        emit StreamCreated(payer, recipient, STREAM_AMOUNT, address(token), startTime, stopTime);
-
-=======
-    function test_initialize_revertsWhenAmountModDurationNotZero() public {
-        vm.expectRevert(abi.encodeWithSelector(Stream.TokenAmountNotMultipleOfDuration.selector));
-        s.initialize(payer, recipient, DURATION + 1, address(token), startTime, stopTime);
-    }
-
     function test_initialize_savesStreamParameters() public {
->>>>>>> 1c5f682a
         s.initialize(payer, recipient, STREAM_AMOUNT, address(token), startTime, stopTime);
 
         assertEq(s.tokenAmount(), STREAM_AMOUNT);

// SPDX-License-Identifier: GPL-3.0

pragma solidity ^0.8.17;

import { Initializable } from "openzeppelin-contracts/proxy/utils/Initializable.sol";
import { ReentrancyGuard } from "openzeppelin-contracts/security/ReentrancyGuard.sol";
import { IERC20 } from "openzeppelin-contracts/interfaces/IERC20.sol";
import { SafeERC20 } from "openzeppelin-contracts/token/ERC20/utils/SafeERC20.sol";
import { Math } from "openzeppelin-contracts/utils/math/Math.sol";
import { IStream } from "./IStream.sol";

/**
 * @title Stream
 * @notice Allows a payer to pay a recipient an amount of tokens over time, at a regular rate per second.
 * Once the stream begins vested tokens can be withdrawn at any time.
 * Either party can choose to cancel, in which case the stream distributes each party's fair share of tokens.
 * @dev A fork of Sablier https://github.com/sablierhq/sablier/blob/%40sablier/protocol%401.1.0/packages/protocol/contracts/Sablier.sol
 */
contract Stream is IStream, Initializable, ReentrancyGuard {
    using SafeERC20 for IERC20;

    /**
     * ░░░░░░░░░░░░░░░░░░░░░░░░░░░░░
     *   ERRORS
     * ░░░░░░░░░░░░░░░░░░░░░░░░░░░░░
     */

    error PayerIsAddressZero();
    error RecipientIsAddressZero();
    error RecipientIsStreamContract();
    error TokenAmountIsZero();
    error DurationMustBePositive();
    error TokenAmountLessThanDuration();
    error CantWithdrawZero();
    error AmountExceedsBalance();
    error CallerNotPayerOrRecipient();

    /**
     * ░░░░░░░░░░░░░░░░░░░░░░░░░░░░░
     *   EVENTS
     * ░░░░░░░░░░░░░░░░░░░░░░░░░░░░░
     */

    event TokensWithdrawn(address indexed recipient, uint256 amount);

    event StreamCancelled(
        address indexed payer,
        address indexed recipient,
        uint256 payerBalance,
        uint256 recipientBalance
    );

    /**
     * ░░░░░░░░░░░░░░░░░░░░░░░░░░░░░
     *   STORAGE VARIABLES
     * ░░░░░░░░░░░░░░░░░░░░░░░░░░░░░
     */

    uint256 public constant RATE_DECIMALS_MULTIPLIER = 1e6;

    uint256 public tokenAmount;
    uint256 public remainingBalance;
    uint256 public ratePerSecond;
    uint256 public startTime;
    uint256 public stopTime;
    address public recipient;
    address public payer;
    address public tokenAddress;

    /**
     * ░░░░░░░░░░░░░░░░░░░░░░░░░░░░░
     *   MODIFIERS
     * ░░░░░░░░░░░░░░░░░░░░░░░░░░░░░
     */

    /**
     * @dev Reverts if the caller is not the payer or the recipient of the stream.
     */
    modifier onlyPayerOrRecipient() {
        if (msg.sender != recipient && msg.sender != payer) {
            revert CallerNotPayerOrRecipient();
        }

        _;
    }

    /**
     * ░░░░░░░░░░░░░░░░░░░░░░░░░░░░░
     *   INITIALIZER
     * ░░░░░░░░░░░░░░░░░░░░░░░░░░░░░
     */

    function initialize(
        address _payer,
        address _recipient,
        uint256 _tokenAmount,
        address _tokenAddress,
        uint256 _startTime,
        uint256 _stopTime
    ) public initializer {
        if (_payer == address(0)) revert PayerIsAddressZero();
        if (_recipient == address(0)) revert RecipientIsAddressZero();
        if (_recipient == address(this)) revert RecipientIsStreamContract();
        if (_tokenAmount == 0) revert TokenAmountIsZero();
        if (_stopTime <= _startTime) revert DurationMustBePositive();

        uint256 duration = _stopTime - _startTime;

        if (_tokenAmount < duration) revert TokenAmountLessThanDuration();

        remainingBalance = _tokenAmount;
        tokenAmount = _tokenAmount;
        recipient = _recipient;
        payer = _payer;
        startTime = _startTime;
        stopTime = _stopTime;
        tokenAddress = _tokenAddress;
<<<<<<< HEAD

        // ratePerSecond can lose precision as its being rounded down here
        // the value lost in rounding down results in less income per second for recipient
        // max round down impact is duration - 1; e.g. one year, that's 31_557_599
        // e.g. using USDC (w/ 6 decimals) that's ~32 USDC
        // since ratePerSecond has 6 decimals, 31_557_599 / 1e6 = 0.00003156; round down impact becomes negligible
        // finally, this remainder dust becomes available to recipient when stream duration is fully elapsed
        // see `_recipientBalance` where `blockTime >= stopTime`
        ratePerSecond = (RATE_DECIMALS_MULTIPLIER * _tokenAmount) / duration;

        emit StreamCreated(payer, recipient, tokenAmount, tokenAddress, startTime, stopTime);
=======
>>>>>>> 1c5f682a
    }

    /**
     * ░░░░░░░░░░░░░░░░░░░░░░░░░░░░░
     *   EXTERNAL TXS
     * ░░░░░░░░░░░░░░░░░░░░░░░░░░░░░
     */

    /**
     * @notice Withdraw tokens to recipient's account.
     * Execution fails if the requested amount is greater than recipient's withdrawable balance.
     * Only this stream's payer or recipient can call this function.
     * @param amount the amount of tokens to withdraw.
     */
    function withdraw(uint256 amount) external nonReentrant onlyPayerOrRecipient {
        if (amount == 0) revert CantWithdrawZero();
        address recipient_ = recipient;

        uint256 balance = balanceOf(recipient_);
        if (balance < amount) revert AmountExceedsBalance();

        remainingBalance = remainingBalance - amount;

        IERC20(tokenAddress).safeTransfer(recipient_, amount);
        emit TokensWithdrawn(recipient_, amount);
    }

    /**
     * @notice Cancel the stream and send payer and recipient their fair share of the funds.
     * If the stream is sufficiently funded to pay recipient, execution will always succeed.
     * Payer receives the stream's token balance after paying recipient, which is fair if payer
     * hadn't fully funded the stream.
     * Only this stream's payer or recipient can call this function.
     */
    function cancel() external nonReentrant onlyPayerOrRecipient {
        address payer_ = payer;
        address recipient_ = recipient;
        IERC20 token = IERC20(tokenAddress);

        uint256 recipientBalance = balanceOf(recipient_);
        if (recipientBalance > 0) token.safeTransfer(recipient_, recipientBalance);

        uint256 payerBalance = tokenBalance();
        if (payerBalance > 0) {
            token.safeTransfer(payer_, payerBalance);
        }

        emit StreamCancelled(payer_, recipient_, payerBalance, recipientBalance);
    }

    /**
     * ░░░░░░░░░░░░░░░░░░░░░░░░░░░░░
     *   VIEW FUNCTIONS
     * ░░░░░░░░░░░░░░░░░░░░░░░░░░░░░
     */

    /**
     * @notice Returns the available funds to withdraw.
     * @param who The address for which to query the balance.
     * @return uint256 The total funds allocated to `who` as uint256.
     */
    function balanceOf(address who) public view returns (uint256) {
        uint256 recipientBalance = _recipientBalance();

        if (who == recipient) return recipientBalance;
        if (who == payer) {
            return remainingBalance - recipientBalance;
        }
        return 0;
    }

    /**
     * @notice Returns the time elapsed in this stream, or zero if it hasn't started yet.
     */
    function elapsedTime() public view returns (uint256) {
        if (block.timestamp <= startTime) return 0;
        if (block.timestamp < stopTime) return block.timestamp - startTime;
        return stopTime - startTime;
    }

    /**
     * @notice Get this stream's token balance vs the token amount required to meet the commitment
     * to recipient.
     */
    function tokenAndOutstandingBalance() public view returns (uint256, uint256) {
        return (tokenBalance(), remainingBalance);
    }

    /**
     * ░░░░░░░░░░░░░░░░░░░░░░░░░░░░░
     *   INTERNAL FUNCTIONS
     * ░░░░░░░░░░░░░░░░░░░░░░░░░░░░░
     */

    /**
     * @dev Helper function for `balanceOf` in calculating recipient's fair share of tokens, taking withdrawals into account.
     */
    function _recipientBalance() internal view returns (uint256) {
        uint256 startTime_ = startTime;
        uint256 blockTime = block.timestamp;

        if (blockTime <= startTime_) return 0;

        uint256 tokenAmount_ = tokenAmount;
        uint256 balance;
        if (blockTime >= stopTime) {
            balance = tokenAmount_;
        } else {
            uint256 elapsedTime_ = blockTime - startTime_;
            balance = (elapsedTime_ * ratePerSecond) / RATE_DECIMALS_MULTIPLIER;
        }

        uint256 remainingBalance_ = remainingBalance;

        // Take withdrawals into account
        if (tokenAmount_ > remainingBalance_) {
            uint256 withdrawalAmount = tokenAmount_ - remainingBalance_;
            balance -= withdrawalAmount;
        }

        return balance;
    }

    /**
     * @dev Helper function that makes the rest of the code look nicer.
     */
    function tokenBalance() internal view returns (uint256) {
        return IERC20(tokenAddress).balanceOf(address(this));
    }
}<|MERGE_RESOLUTION|>--- conflicted
+++ resolved
@@ -115,7 +115,6 @@
         startTime = _startTime;
         stopTime = _stopTime;
         tokenAddress = _tokenAddress;
-<<<<<<< HEAD
 
         // ratePerSecond can lose precision as its being rounded down here
         // the value lost in rounding down results in less income per second for recipient
@@ -125,10 +124,6 @@
         // finally, this remainder dust becomes available to recipient when stream duration is fully elapsed
         // see `_recipientBalance` where `blockTime >= stopTime`
         ratePerSecond = (RATE_DECIMALS_MULTIPLIER * _tokenAmount) / duration;
-
-        emit StreamCreated(payer, recipient, tokenAmount, tokenAddress, startTime, stopTime);
-=======
->>>>>>> 1c5f682a
     }
 
     /**
